--- conflicted
+++ resolved
@@ -17,17 +17,11 @@
     frm: Path = Transform.IN()
     to: Path = Transform.OUT(init=True)
 
-<<<<<<< HEAD
     def execute(self, ctx):
-        yield self.bash.cp(ctx, frm=self.frm, to=self.to)
-=======
-    def execute(self, ctx, tools):
-        copy = tools.bash.get_action("cp")
-        result = yield copy(ctx, frm=self.frm, to=self.to)
+        result = yield self.bash.cp(ctx, frm=self.frm, to=self.to)
         # Below optional if expecting exit code zero
         if result.exit_code == 1:
             result.accept()
->>>>>>> cc79d2c9
 ```
 
 The first thing to note is that all transforms must inherit from the Transform
