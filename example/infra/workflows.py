--- conflicted
+++ resolved
@@ -100,9 +100,4 @@
                           .bind_execute(lambda c, t, i: [
                               Invocation(version=t.pythonsite, 
                                          execute="cat", 
-<<<<<<< HEAD
-                                         args=shlex.split(i.args))]))
-    
-=======
-                                         args=shlex.split(i.args))]))
->>>>>>> d823b422
+                                         args=shlex.split(i.args))]))