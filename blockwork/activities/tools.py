# Copyright 2023, Blockwork, github.com/intuity/blockwork
#
# Licensed under the Apache License, Version 2.0 (the "License");
# you may not use this file except in compliance with the License.
# You may obtain a copy of the License at
#
# http://www.apache.org/licenses/LICENSE-2.0
#
# Unless required by applicable law or agreed to in writing, software
# distributed under the License is distributed on an "AS IS" BASIS,
# WITHOUT WARRANTIES OR CONDITIONS OF ANY KIND, either express or implied.
# See the License for the specific language governing permissions and
# limitations under the License.

import sys
from typing import List, Optional

import click
from rich.console import Console
from rich.table import Table

from ..tools.tool import ToolActionError

from .common import BwExecCommand, ToolMode
from ..context import Context
from ..foundation import Foundation
from ..tools import Tool

@click.command()
@click.pass_obj
def tools(ctx : Context):
    """
    Tabulate all of the available tools including vendor name, tool name, version,
    which version is default, and a list of supported actions. The default action
    will be marked with an asterisk ('*').
    """
    table = Table()
    table.add_column("Vendor")
    table.add_column("Tool")
    table.add_column("Version")
    table.add_column("Default", justify="center")
    table.add_column("Actions")
    for tool_def in Tool.get_all().values():
        tool   = tool_def()
        t_acts = Tool.ACTIONS.get(tool.name, {})
        actions = [(x, y) for x, y in t_acts.items() if x != "default"]
        default = t_acts.get("default", None)
        act_str = ", ".join(f"{x}{'*' if y is default else ''}" for x, y in actions)
        for idx, version in enumerate(tool):
            table.add_row(
                tool.vendor if idx == 0 else "",
                tool.name   if idx == 0 else "",
                version.version,
                ["", ":heavy_check_mark:"][version.default],
                act_str     if idx == 0 else "",
            )
    Console().print(table)

@click.command()
@click.option("--version", "-v",
              type=str,
              default=None,
              help="Set the tool version to use.")
@click.option("--tool-mode",
              type=click.Choice(ToolMode, case_sensitive=False),
              default="readonly",
              help="Set the file mode used when binding tools "
                   "to enable write access. Legal values are "
                   "either 'readonly' or 'readwrite', defaults "
                   "to 'readonly'.")
@click.argument("tool_action", type=str)
@click.argument("runargs", nargs=-1, type=click.UNPROCESSED)
@click.pass_obj
def tool(ctx         : Context,
         version     : Optional[str],
         tool_action : str,
         tool_mode   : str,
         runargs     : List[str]) -> None:
    """
    Run an action defined by a specific tool. The tool and action is selected by
    the first argument either using the form <TOOL>.<ACTION> or just <TOOL>
    where the default action is acceptable.
    """
    # Split <TOOL>.<ACTION> or <TOOL> into parts
    base_tool, action, *_ = (tool_action + ".default").split(".")
    # Find the tool
    tool = f"{base_tool}={version}" if version else base_tool 
    vendor, name, version = BwExecCommand.decode_tool(tool)
    if (tool_ver := Tool.get(vendor, name, version)) is None:
        raise Exception(f"Cannot locate tool for {tool}")
    # See if there is an action registered
    try:
        act_def = tool_ver.get_action(action)
    except ToolActionError:
        raise Exception(f"No action known for '{action}' on tool {tool}")
    # Run the action and forward the exit code
    container = Foundation(ctx, hostname=f"{ctx.config.project}_{tool}_{action}")
<<<<<<< HEAD
    invocation = act_def(ctx, *runargs).where(host=True)
=======
    invocation = act_def(ctx, *runargs)
    # Actions may sometimes return null invocations if they have no work to do
    if invocation is None:
        return
    # Enable host-path mapping
    invocation.host = True
    # Launch the invocation
>>>>>>> c98e4429
    sys.exit(container.invoke(ctx,
                              invocation,
                              readonly=(ToolMode(tool_mode) == ToolMode.READONLY)))<|MERGE_RESOLUTION|>--- conflicted
+++ resolved
@@ -95,17 +95,11 @@
         raise Exception(f"No action known for '{action}' on tool {tool}")
     # Run the action and forward the exit code
     container = Foundation(ctx, hostname=f"{ctx.config.project}_{tool}_{action}")
-<<<<<<< HEAD
     invocation = act_def(ctx, *runargs).where(host=True)
-=======
-    invocation = act_def(ctx, *runargs)
     # Actions may sometimes return null invocations if they have no work to do
     if invocation is None:
         return
-    # Enable host-path mapping
-    invocation.host = True
     # Launch the invocation
->>>>>>> c98e4429
     sys.exit(container.invoke(ctx,
                               invocation,
                               readonly=(ToolMode(tool_mode) == ToolMode.READONLY)))