# Copyright 2023, Blockwork, github.com/intuity/blockwork
#
# Licensed under the Apache License, Version 2.0 (the "License");
# you may not use this file except in compliance with the License.
# You may obtain a copy of the License at
#
# http://www.apache.org/licenses/LICENSE-2.0
#
# Unless required by applicable law or agreed to in writing, software
# distributed under the License is distributed on an "AS IS" BASIS,
# WITHOUT WARRANTIES OR CONDITIONS OF ANY KIND, either express or implied.
# See the License for the specific language governing permissions and
# limitations under the License.

import dataclasses
import logging
import sys
from pathlib import Path
from typing import Optional

import click
from rich.console import Console
from rich.logging import RichHandler

from .bootstrap import Bootstrap
from .build import Entity, Transform
from .activities import activities
from .context import Context, HostArchitecture
from .containers.runtime import Runtime
from .tools import Tool
from .common import scopes


@scopes.scope
@dataclasses.dataclass
class Verbosity:
    VERBOSE: bool = False
    VERBOSE_LOCALS: bool = False

logging.basicConfig(
    level=logging.INFO,
    format="%(message)s",
    datefmt="[%X]",
    handlers=[RichHandler(rich_tracebacks=True,
                          tracebacks_show_locals=True,
                          show_path=False)]
)

@click.group()
@click.pass_context
@click.option("--cwd", "-C",
              type=click.Path(exists=True, file_okay=False),
              default=None,
              help="Override the working directory")
@click.option("--verbose", "-v",
              is_flag=True,
              default=False,
              help="Raise the verbosity of messages to debug")
@click.option("--verbose-locals",
              is_flag=True,
              default=False,
              help="Print local variables in an exception traceback")
@click.option("--quiet", "-q",
              is_flag=True,
              default=False,
              help="Lower the verbosity of messages to warning")
@click.option("--runtime", "-r",
              type=str,
              default=None,
              help="Set a specific container runtime to use")
@click.option("--arch",
              type=str,
              default=None,
              help="Override the host architecture")
def blockwork(ctx,
              cwd : str,
              verbose : bool,
              verbose_locals : bool,
              quiet : bool,
<<<<<<< HEAD
              runtime : Optional[str] = None,
              arch : Optional[str] = None) -> None:
    global VERBOSE, VERBOSE_LOCALS
=======
              runtime : str) -> None:
>>>>>>> ad7cd957
    # Setup the verbosity
    if verbose:
        logging.info("Setting logging verbosity to DEBUG")
        logging.getLogger().setLevel(logging.DEBUG)
        Verbosity.current.VERBOSE = True
        Verbosity.current.VERBOSE_LOCALS = verbose_locals
    elif quiet:
        logging.getLogger().setLevel(logging.WARNING)
        Verbosity.current.VERBOSE = False
        Verbosity.current.VERBOSE_LOCALS = False
    # Set a preferred runtime, if provided
    if runtime:
        Runtime.set_preferred_runtime(runtime)
    # Create the context object and attach to click
    ctx.obj = Context(root=Path(cwd).absolute() if cwd else None)
    # Set the host architecture
    if arch:
        ctx.obj.host_architecture = HostArchitecture(arch)
    # Trigger registration procedures
    Tool.setup(ctx.obj.host_root, ctx.obj.config.tooldefs)
    Bootstrap.setup(ctx.obj.host_root, ctx.obj.config.bootstrap)
    Transform.setup(ctx.obj.host_root, ctx.obj.config.transforms)
    Entity.setup(ctx.obj.host_root, ctx.obj.config.entities)


for activity in activities:
    blockwork.add_command(activity)

def main():
    with Verbosity(VERBOSE=True, VERBOSE_LOCALS=True) as v:
        try:
            blockwork()
            sys.exit(0)
        except Exception as e:
            if type(e) is not Exception:
                logging.error(f"{type(e).__name__}: {e}")
            else:
                logging.error(str(e))
            if v.VERBOSE:
                Console().print_exception(show_locals=v.VERBOSE_LOCALS)
            sys.exit(1)

if __name__ == "__main__":
    main()<|MERGE_RESOLUTION|>--- conflicted
+++ resolved
@@ -77,13 +77,8 @@
               verbose : bool,
               verbose_locals : bool,
               quiet : bool,
-<<<<<<< HEAD
               runtime : Optional[str] = None,
               arch : Optional[str] = None) -> None:
-    global VERBOSE, VERBOSE_LOCALS
-=======
-              runtime : str) -> None:
->>>>>>> ad7cd957
     # Setup the verbosity
     if verbose:
         logging.info("Setting logging verbosity to DEBUG")
