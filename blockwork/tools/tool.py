--- conflicted
+++ resolved
@@ -463,12 +463,9 @@
                  workdir     : Optional[Path] = None,
                  display     : bool = False,
                  interactive : bool = False,
-<<<<<<< HEAD
                  stdout      : Optional[TextIO] = None,
                  stderr      : Optional[TextIO] = None,
-=======
                  host        : bool = False,
->>>>>>> 70837dbb
                  binds       : Optional[Sequence[Union[Path, Tuple[Path, Path]]]] = None,
                  env         : Optional[Dict[str, str]] = None,
                  path        : Optional[dict[str, List[Path]]] = None) -> None:
@@ -478,12 +475,9 @@
         self.workdir     = workdir
         self.display     = display
         self.interactive = interactive or display
-<<<<<<< HEAD
         self.stdout      = stdout
         self.stderr      = stderr
-=======
         self.host        = host
->>>>>>> 70837dbb
         self.binds       = binds or []
         self.env         = env or {}
         self.path        = path or {}
