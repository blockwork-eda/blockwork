# Copyright 2023, Blockwork, github.com/intuity/blockwork
#
# Licensed under the Apache License, Version 2.0 (the "License");
# you may not use this file except in compliance with the License.
# You may obtain a copy of the License at
#
# http://www.apache.org/licenses/LICENSE-2.0
#
# Unless required by applicable law or agreed to in writing, software
# distributed under the License is distributed on an "AS IS" BASIS,
# WITHOUT WARRANTIES OR CONDITIONS OF ANY KIND, either express or implied.
# See the License for the specific language governing permissions and
# limitations under the License.

import functools
import inspect
from itertools import chain
import logging
from collections import defaultdict
from enum import StrEnum, auto
from pathlib import Path
from typing import Any, Callable, Dict, Iterable, List, Optional, Sequence, Set, TextIO, Tuple, Union

from ..containers.container import Container

from ..common.registry import RegisteredClass
from ..common.singleton import Singleton
from ..context import Context, ContextHostPathError


class ToolMode(StrEnum):
    READONLY  = auto()
    READWRITE = auto()


class ToolError(Exception):
    pass


class ToolActionError(ToolError):
    "Tool doesn't have requested action"


class Require:
    """ Forms a requirement on another tool and version """

    def __init__(self,
                 tool    : "Tool",
                 version : Optional[str] = None) -> None:
        self.tool = tool
        self.version = version
        if not inspect.isclass(tool) or not issubclass(tool, Tool):
            raise ToolError("Requirement tool must be of type Tool")
        if (self.version is not None) and not isinstance(self.version, str):
            raise ToolError("Requirement version must be None or a string")

    def resolve(self) -> "Version":
        if self.version:
            return self.tool().get_version(self.version)
        else:
            return self.tool().default


class Version:
    """ Defines a version of a tool """

    def __init__(self,
                 version  : str,
                 location : Path,
                 env      : Optional[Dict[str, str]]       = None,
                 paths    : Optional[Dict[str, List[str]]] = None,
                 requires : Optional[List[Require]]        = None,
                 default  : bool                           = False) -> None:
        self.version = version
        self.location = location
        self.env = env or {}
        self.paths = paths or {}
        self.requires = requires
        self.default = default
        self.tool : Optional["Tool"] = None
        # Sanitise arguments
        self.requires = self.requires or []
        self.paths    = self.paths or {}
        self.env      = self.env or {}
        if not isinstance(self.location, Path):
            raise ToolError(f"Bad location given for version {self.version}: {self.location}")
        if not isinstance(self.version, str) or len(self.version.strip()) == 0:
            raise ToolError("A version must be specified")
        if not isinstance(self.paths, dict):
            raise ToolError("Paths must be specified as a dictionary")
        if not all(isinstance(k, str) and isinstance(v, list) for k, v in self.paths.items()):
            raise ToolError("Path keys must be strings and values must be lists")
        if not all(isinstance(y, Path) for x in self.paths.values() for y in x):
            raise ToolError("Path entries must be of type pathlib.Path")
        if not isinstance(self.default, bool):
            raise ToolError("Default must be either True or False")
        if not isinstance(self.requires, list):
            raise ToolError("Requirements must be a list")
        if not all(isinstance(x, Require) for x in self.requires):
            raise ToolError("Requirements must be a list of Require objects")

    @property
    @functools.lru_cache()
    def id_tuple(self) -> str:
        return (*self.tool.base_id_tuple, self.version)

    @property
    @functools.lru_cache()
    def id(self) -> str:
        vend, name, vers = self.id_tuple
        if vend.casefold() == Tool.NO_VENDOR.casefold():
            return "_".join((name, vers))
        else:
            return "_".join((vend, name, vers))

    @functools.lru_cache()
    def resolve_requirements(self) -> Set["Version"]:
        return {x.resolve() for x in self.requires}

    @property
    def path_chunk(self) -> Path:
        if self.tool.vendor is not Tool.NO_VENDOR:
            return Path(self.tool.vendor.lower()) / self.tool.name / self.version
        else:
            return Path(self.tool.name) / self.version

    def get_action(self, name : str) -> Callable:
        action = self.tool.get_action(name)
        # Return a wrapper that inserts the active version
        def _wrap(context, *args, **kwargs):
            return action(context, self, *args, **kwargs)
        return _wrap

    def get_installer(self) -> Union[Callable, None]:
        if (action := self.tool.get_installer()) is None:
            return None
        # Return a wrapper that inserts the active version
        def _wrap(context, *args, **kwargs):
            return action(context, self, *args, **kwargs)
        return _wrap

    def __getattribute__(self, name: str) -> Any:
        try:
            return super().__getattribute__(name)
        except AttributeError as e:
            try:
                return self.get_action(name)
            except ToolActionError:
                raise e

    def get_host_path(self, ctx : Context) -> Path:
        """
        Expand the location to get the full path to the tool on the host system.
        Substitutes Tool.HOST_ROOT for the 'host_tools' path from Context.

        :param ctx: Context object
        :returns:   Resolved path
        """
        if self.location.is_relative_to(Tool.HOST_ROOT):
            path = ctx.host_tools / self.location.relative_to(Tool.HOST_ROOT)
        else:
            path = self.location
        return path.absolute()

    def get_container_path(self, ctx : Context, path : Optional[Path] = None) -> Path:
        """
        Expand the location to get the full path to the tool within the contained
        environment, substituting Tool.CNTR_ROOT for the 'container_tools' path
        from Context.

        :param ctx:  Context object
        :param path: When provided, this path is resolved relative to the tool's
                     root (if defined using Tool.CNTR_ROOT)
        :returns:    Resolved path
        """
        base = ctx.container_tools / self.path_chunk
        if path:
            if path.is_relative_to(Tool.CNTR_ROOT):
                return base / path.relative_to(Tool.CNTR_ROOT)
            else:
                return path
        else:
            return base


class Tool(RegisteredClass, metaclass=Singleton):
    """ Base class for tools """

    # Tool root locator
    CNTR_ROOT : Path = Path("/__tool_cntr_root__")
    HOST_ROOT : Path = Path("/__tool_host_root__")

    # Default vendor
    NO_VENDOR = "N/A"

    # Action registration
    ACTIONS  = defaultdict(dict)
    RESERVED = ("installer", "default")

    # Placeholders
    vendor   : Optional[str]           = None
    versions : Optional[Sequence[Version]] = None

    def __init__(self) -> None:
        self.vendor = self.vendor.strip() if isinstance(self.vendor, str) else Tool.NO_VENDOR
        self.versions = self.versions or []
        if not isinstance(self.versions, (list, tuple)):
            raise ToolError(f"Versions of tool {self.name} must be a list or a tuple")
        if not all(isinstance(x, Version) for x in self.versions):
            raise ToolError(f"Versions of tool {self.name} must be a list of Version objects")
        # If only one version is defined, make that the default
        if len(self.versions) == 1:
            self.versions[0].default = True
            self.versions[0].tool = self
            self.default = self.versions[0]
        else:
            # Check for collisions between versions and multiple defaults
            default_version = None
            version_nums = []
            for version in self.versions:
                version.tool = self
                # Check for multiple defaults
                if version.default:
                    if default_version is not None:
                        raise ToolError(f"Multiple versions marked default for tool {self.name} "
                                        f"from vendor {self.vendor}")
                    default_version = version
                # Check for repeated version numbers
                if version.version in version_nums:
                    raise ToolError(f"Duplicate version {version.version} for tool "
                                    f"{self.name} from vendor {self.vendor}")
                version_nums.append(version.version)
            # Check the default has been identified
            if default_version is None:
                raise ToolError(f"No version of tool {self.name} from vendor "
                                f"{self.vendor} marked as default")
            self.default = default_version

    def __iter__(self) -> Iterable[Version]:
        yield from self.versions

    @property
    @functools.lru_cache()
    def name(self) -> str:
        return type(self).__name__.lower()

    @property
    @functools.lru_cache()
    def base_id_tuple(self) -> str:
        return (self.vendor.lower(), self.name)

    @property
    @functools.lru_cache()
    def base_id(self) -> str:
        vend, name = self.base_id_tuple
        if vend.casefold() == Tool.NO_VENDOR.casefold():
            return name
        else:
            return "_".join((vend, name))

    @functools.lru_cache()
    def get_version(self, version : str) -> Version:
        """
        Retrieve a specific version of a tool from the version name.

        :param version: Version name
        :returns:       Matching Version instance, or None if it doesn't exist
        """
        match = [x for x in self.versions if x.version == version]
        return match[0] if match else None

    @classmethod
    def action(cls,
               tool_name : str,
               name      : Optional[str] = None,
               default   : bool          = False) -> Callable:
        """
        Decorator to mark a Tool method as an action, which can be called either
        by other tools or from the command line.

        :param tool_name:   Name of the tool, which should match the class name
                            of the tool. This must be provided as an argument as
                            unbound methods do not have a relationship to their
                            parent.
        :param name:        Optional name of the action, if not provided then
                            the name of the function will be used
        :param default:     Whether to also associate this as the default action
                            for the tool
        """
        def _inner(method : Callable) -> Callable:
            nonlocal name
            name = name or method.__name__
            # Check that the name is not reserved
            if name.lower() in cls.RESERVED:
                raise ToolError(f"Cannot register an action called '{name}' to "
                                f"tool '{tool_name}' as it is a reserved name")
            # Register the action
            cls.__register_action(tool_name, name, default, method)
            # Return the unaltered method
            return method
        return _inner

    @classmethod
    def installer(cls, tool_name : str) -> Callable:
        """
        Special decorator to mark an action that installs the tool by downloading
        it from a central store.

        :param tool_name:   Name of the tool, which should match the class name
                            of the tool. This must be provided as an argument as
                            unbound methods do not have a relationship to their
                            parent.
        """
        def _inner(method : Callable) -> Callable:
            # Register method with a fixed name of 'installer' (reserved)
            cls.__register_action(tool_name, "installer", False, method)
            # Return the unaltered method
            return method
        return _inner

    @classmethod
    def __register_action(cls,
                          tool_name : str,
                          name : str,
                          default : bool,
                          method : Callable):
        """
        Register a provided method as a tool action with a given name, optionally
        marking it as the 'default'.

        :param tool_name:   Name of the tool, which should match the class name
                            of the tool
        :param name:        Name of the action
        :param default:     Whether to also associate this as the default action
                            for the tool
        :param method:      The method implementing the action
        """
        tool_name = tool_name.lower()
        name = name.lower()
        # Raise an error if the name clashes
        if name in cls.ACTIONS[tool_name]:
            raise ToolError(f"An action called '{name}' already been registered "
                            f"to tool '{tool_name}'")
        # Register the action as specified
        cls.ACTIONS[tool_name][name] = method
        # If marked as default, call recursively
        if default:
            cls.__register_action(tool_name, "default", False, method)

    def get_action(self, name : str) -> Callable:
        """
        Return an action registered for this tool if known.

        :param name:    Name of the action
        :returns:       The instance wrapped decorated method if known, else excepts
        """
        tool_cls = type(self)
        tool_name = tool_cls.__name__.lower()
        if (actions := tool_cls.ACTIONS.get(tool_name, None)) is None:
            raise ToolActionError
        if (raw_act := actions.get(name.lower(), None)) is None:
            raise ToolActionError
        # The method held in the actions dictionary is unbound, so this wrapper
        # provides the instance as the first argument
        def _wrap(context, *args, **kwargs):
            if not isinstance(context, Context):
                raise RuntimeError(f"Expected Context object as first argument "
                                   f"to action but got {context}")
            return raw_act(self, context, *args, **kwargs)
        return _wrap

    # ==========================================================================
    # Registry Handling
    # ==========================================================================

    @classmethod
    def wrap(cls, tool : "Tool") -> "Tool":
        if tool in RegisteredClass.LOOKUP_BY_OBJ[cls]:
            return tool
        else:
            RegisteredClass.LOOKUP_BY_NAME[cls][tool().base_id_tuple] = tool
            RegisteredClass.LOOKUP_BY_OBJ[cls][tool] = tool
            return tool

    @classmethod
    def get(cls,
            vend_or_name : str,
            name         : Optional[str] = None,
            version      : Optional[str] = None) -> Union["Tool", None]:
        """
        Retrieve a tool registered for a given vendor, name, and version. If only a
        name is given, then NO_VENDOR is assumed for the vendor field. If no version
        is given, then the default version is returned. If no tool is known for the
        specification, then None is returned.

        :param vend_or_name:    Vendor or tool name is no associated vendor
        :param name:            Name if a vendor is specified
        :param version:         Version of the tool (optional)
        """
        vendor = vend_or_name.lower() if name else Tool.NO_VENDOR.lower()
        name = (name if name else vend_or_name).lower()
        tool_def : Tool = cls.get_by_name((vendor, name))
        if not tool_def:
            return None
        tool = tool_def()
        if version:
            return tool.get_version(version)
        else:
            return tool.default

    @classmethod
    def select_version(cls,
                       vend_or_name : str,
                       name         : Optional[str] = None,
                       version      : Optional[str] = None) -> None:
        """
        Select a specific version of a tool as the default, overriding whatever
        default version the tool itself has nominated.

        :param vend_or_name:    Vendor or tool name is no associated vendor
        :param name:            Name if a vendor is specified
        :param version:         Version of the tool (required)
        """
        if version is None:
            raise ToolError("A version must be provided")
        vendor = vend_or_name.lower() if name else Tool.NO_VENDOR.lower()
        name = (name if name else vend_or_name).lower()
        tool_def : Tool = cls.get_by_name((vendor, name))
        if not tool_def:
            raise ToolError(f"No tool known for name '{name}' from vendor '{vendor}'")
        tool = tool_def()
        tool.default.default = False
        tool.default = tool.get_version(version)
        tool.default.default = True

class Invocation:
    """
    Encapsulates the invocation of a tool within the container environment, this
    is returned by an method marked with @Tool.action(). The action may specify
    the tool version to use, the binary to launch, arguments to provide, whether
    or not X11 display forwarding is required, whether or not an interactive
    terminal is required, and any files/folders to bind in to the container.

    :param version:     Tool version to execute
    :param execute:     Binary to execute
    :param args:        Arguments to call the tool with
    :param workdir:     Working directory within the container
    :param display:     Whether to forward X11 display (forces interactive mode)
    :param interactive: Whether to attach an interactive shell
    :param host:        Whether to detect and bind host paths
    :param binds:       Paths to bind into the container from the host. Can be
                        provided as a single path in which case the container
                        path will be inferred, or as a tuple of a host path and
                        a container path.
    :param env:         Environment variables to add to the container
    :param path:        Path variables to extend within the container
    """

    def __init__(self,
                 version     : Version,
                 execute     : Union[Path, str],
                 args        : Optional[Sequence[Union[str, Path]]] = None,
                 workdir     : Optional[Path] = None,
                 display     : bool = False,
                 interactive : bool = False,
<<<<<<< HEAD
                 stdout      : Optional[TextIO] = None,
                 stderr      : Optional[TextIO] = None,
=======
                 host        : bool = False,
>>>>>>> c5c22b15
                 binds       : Optional[Sequence[Union[Path, Tuple[Path, Path]]]] = None,
                 env         : Optional[Dict[str, str]] = None,
                 path        : Optional[dict[str, List[Path]]] = None) -> None:
        self.version     = version
        self.execute     = execute
        self.args        = args or []
        self.workdir     = workdir
        self.display     = display
        self.interactive = interactive or display
<<<<<<< HEAD
        self.stdout      = stdout
        self.stderr      = stderr
=======
        self.host        = host
>>>>>>> c5c22b15
        self.binds       = binds or []
        self.env         = env or {}
        self.path        = path or {}

<<<<<<< HEAD
    def where(self, **kwargs):
        'Utility method to configure invocation after the fact'
        for k, v in kwargs.items():
            if hasattr(self, k):
                setattr(self, k, v)
            else:
                raise AttributeError(f'Invocation object has no option `{k}` (tried to set to `{v}`)')
        return self

    def map_args_to_container(self, context : Context) -> List[str]:
=======
    def bind_and_map(self, context: Context, container: Container):
>>>>>>> c5c22b15
        """
        Map host paths to container paths (if applicable) and bind paths to container

        :param context: Context object
        :param container: Container to map to
        :returns:       List of mapped arguments
        """
        args = []
        binds = []

        # Identify all host paths that need to be bound in
        for arg in self.args:
            # If this is a string, but appears to be a relative path, convert it
            if isinstance(arg, str) and (as_path := (Path.cwd() / arg)).exists():
                arg = as_path
            # For path arguments convert to str...
            if isinstance(arg, Path):
                if self.host:
                    # ...and conditionally try binding host paths to container
                    try:
                        c_path = context.map_to_container(arg.absolute().resolve())
                        binds.append((arg, c_path))
                        arg = c_path
                    except ContextHostPathError:
                        logging.debug(f"Assuming '{arg}' is a container-relative path")
                args.append(arg.as_posix())
            # Otherwise, just pass through the argument
            else:
                args.append(arg)

        # Bind requested files/folders to relative paths
        for entry in chain(self.binds, binds):
            if isinstance(entry, Path):
                h_path = entry
                h_path = h_path.absolute()
                c_path = context.map_to_container(h_path)
            else:
                h_path, c_path = entry
                h_path = h_path.absolute()
            container.bind(h_path, c_path, False)

        return args<|MERGE_RESOLUTION|>--- conflicted
+++ resolved
@@ -463,12 +463,9 @@
                  workdir     : Optional[Path] = None,
                  display     : bool = False,
                  interactive : bool = False,
-<<<<<<< HEAD
                  stdout      : Optional[TextIO] = None,
                  stderr      : Optional[TextIO] = None,
-=======
                  host        : bool = False,
->>>>>>> c5c22b15
                  binds       : Optional[Sequence[Union[Path, Tuple[Path, Path]]]] = None,
                  env         : Optional[Dict[str, str]] = None,
                  path        : Optional[dict[str, List[Path]]] = None) -> None:
@@ -478,17 +475,13 @@
         self.workdir     = workdir
         self.display     = display
         self.interactive = interactive or display
-<<<<<<< HEAD
         self.stdout      = stdout
         self.stderr      = stderr
-=======
         self.host        = host
->>>>>>> c5c22b15
         self.binds       = binds or []
         self.env         = env or {}
         self.path        = path or {}
 
-<<<<<<< HEAD
     def where(self, **kwargs):
         'Utility method to configure invocation after the fact'
         for k, v in kwargs.items():
@@ -498,10 +491,7 @@
                 raise AttributeError(f'Invocation object has no option `{k}` (tried to set to `{v}`)')
         return self
 
-    def map_args_to_container(self, context : Context) -> List[str]:
-=======
     def bind_and_map(self, context: Context, container: Container):
->>>>>>> c5c22b15
         """
         Map host paths to container paths (if applicable) and bind paths to container
 
