--- conflicted
+++ resolved
@@ -278,9 +278,12 @@
         value = self.resolve(ctx)
         container_path = ctx.map_to_container(value)
         readonly = direction.is_input
-<<<<<<< HEAD
-        container.bind(host_path.parent, container_path.parent, readonly=readonly)
+        container.bind(value.parent, container_path.parent, readonly=readonly)
         return container_path
+    
+    def serialize(self, ctx: "Context") -> Iterable[str]:
+        yield Cache.hash_content(self.resolve(ctx))
+
 
 class SplitFileInterface(FileInterface):
     """
@@ -298,11 +301,4 @@
         return self._output_path
     
     def resolve_input(self, ctx: "Context"):
-        return self._input_path
-=======
-        container.bind(value.parent, container_path.parent, readonly=readonly)
-        return container_path
-
-    def serialize(self, ctx: "Context") -> Iterable[str]:
-        yield Cache.hash_content(self.resolve(ctx))
->>>>>>> 1df5dccb
+        return self._input_path