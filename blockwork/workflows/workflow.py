--- conflicted
+++ resolved
@@ -16,11 +16,8 @@
 import itertools
 import json
 import logging
-<<<<<<< HEAD
 import time
-=======
 import multiprocessing
->>>>>>> 255bea8f
 from collections import defaultdict
 from collections.abc import Callable, Iterable
 from datetime import datetime
