--- conflicted
+++ resolved
@@ -86,14 +86,9 @@
                     target_api = project_api.with_target(target, self.target_type)
                     kwargs['target'] = target_api.target.config
 
-<<<<<<< HEAD
             with site_api:
                 inst = fn(ctx, *args, **kwargs)
-            self._run(ctx, inst)
-=======
-            inst = fn(ctx, *args, **kwargs)
             self._run(ctx, *self.get_transform_tree(inst))
->>>>>>> 1df5dccb
 
         option_fns = []
         if self.project_type:
@@ -152,12 +147,8 @@
                 dependent_map[transform] = set()
                 for interface in transform.real_output_interfaces:
                     output_interfaces.append(interface)
-<<<<<<< HEAD
-            targets += target_transforms
-=======
             targets.update(target_transforms)
             
->>>>>>> 1df5dccb
         # We only need to look at output interfaces since an output must
         # exist in order for a dependency to exist
         for interface in output_interfaces:
