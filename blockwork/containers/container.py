# Copyright 2023, Blockwork, github.com/intuity/blockwork
#
# Licensed under the Apache License, Version 2.0 (the "License");
# you may not use this file except in compliance with the License.
# You may obtain a copy of the License at
#
# http://www.apache.org/licenses/LICENSE-2.0
#
# Unless required by applicable law or agreed to in writing, software
# distributed under the License is distributed on an "AS IS" BASIS,
# WITHOUT WARRANTIES OR CONDITIONS OF ANY KIND, either express or implied.
# See the License for the specific language governing permissions and
# limitations under the License.

import atexit
import dataclasses
import itertools
import logging
import os
import shutil
import sys
import tempfile
import time
from pathlib import Path
from threading import Event
from typing import Dict, List, Mapping, Optional, Sequence, TextIO, Tuple, Union
from ..context import Context, ContextHostPathError
import docker.utils.socket as socket_utils

import requests

from .runtime import Runtime
from .common import read_stream, write_stream, forwarding_host


class ContainerError(Exception):
    pass


@dataclasses.dataclass
class ContainerBind:
    """ Describes a bind to apply to the container """
    host_path      : Path
    container_path : Path
    readonly       : bool

    def as_configuration(self) -> Dict[str, Union[str, bool]]:
        return {
            "type"    : "bind",
            "source"  : self.host_path.as_posix(),
            "target"  : self.container_path.as_posix(),
            "readonly": self.readonly
        }


class Container:
    """
    Wrapper around container launch and management that can be extended to support
    specific tools and workflows.

    :param image:       Container image to launch with
    :param workdir:     Default working directory (default: /)
    :param environment: Environment defaults to expose (empty by default)
    :param hostname:    Set a custom hostname (defaults to None)
    """

    LAUNCH_ID = itertools.count()

    def __init__(self,
                 image       : str,
                 workdir     : Path = Path("/"),
                 environment : Optional[Dict[str, str]] = None,
                 hostname    : Optional[str] = None) -> None:
        # Store initialisation parameters
        self.image = image
        self.workdir = workdir
        self.hostname = hostname
        # Configuration
        type_name = type(self).__name__.lower()
        issued_id = next(Container.LAUNCH_ID)
        self.__id : str = f"bw_{os.getpid()}_{type_name}_{issued_id}"
        self.__binds : List[ContainerBind] = []
        self.__environment : Dict[str, str] = {}
        if isinstance(environment, dict):
            self.__environment.update(environment)

    @property
    def id(self):
        """ Return the ID of the container """
        return self.__id

    def bind(self,
             host      : Path,
             container : Optional[Path] = None,
             readonly  : bool           = False,
             mkdir     : bool           = False) -> Path:
        """
        Bind a folder with read-write access from the host into the container at
        a given path, if the container path is not given then it uses the final
        path component and places it under the root directory.

        :param host:        Path on the host
        :param container:   Optional path within the container
        :param readonly:    Whether to bind as readonly (default: False)
        :param mkdir:       Whether to create the directory first
        :returns:           Mapped path within the container
        """
        if not container:
            container = Path("/") / host.name
        # Ensure paths are fully resolved
        host      = host.resolve()
        container = container.resolve()
        # Check for duplicate bind inside the container
        for bind in self.__binds:
            c_match = bind.container_path == container
            # If exact match, silently allow
            if c_match and bind.host_path.samefile(host) and (bind.readonly == readonly):
                return
            # Otherwise if a match or a parent, fail
            elif c_match or container in bind.container_path.parents:
                raise ContainerError(f"Cannot bind {host} to {container} due to"
                                     f"collision with existing bind from {bind.host_path}")
        if mkdir and not host.exists():
            host.mkdir(parents=True)
        self.__binds.append(ContainerBind(host, container, readonly))
        return container

    def bind_readonly(self, host : Path, container : Optional[Path] = None) -> Path:
        """
        Bind a folder with read-only access from the host into the container at
        a given path, if the container path is not given then it uses the final
        path component and places it under the root directory.

        :param host:        Path on the host
        :param container:   Optional path within the container
        :returns:           Mapped path within the container
        """
        return self.bind(host, container, readonly=True)
    
    def bind_many(self, context: Context, binds: Sequence[Union[Path, Tuple[Path, Path]]], readonly: bool = False):
        """
        Bind a list bind mappings or single paths (which will be mapped
        automatically). See `bind`.

        :param context:    Context object
        :param binds:      Path on the host
        :param readonly:   Whether to bind as readonly (default: False)
        """
        for entry in binds:
            if isinstance(entry, Path):
                h_path = entry
                h_path = h_path.absolute()
                c_path = context.map_to_container(h_path)
            else:
                h_path, c_path = entry
                h_path = h_path.absolute()
            self.bind(h_path, c_path, readonly=readonly)

    def bind_and_map_args(self, 
                          context: Context,
                          args: Sequence[Union[str, Path]],
                          host_okay: bool=True) -> Sequence[str]:
        """
        Map host paths to container paths (if applicable) and bind paths to 
        the container.

        :param context:     Context object
        :param args:        Arguments to map
        :param host_okay:   Whether to map arguments from host paths
        :returns:           List of mapped arguments
        """
        mapped_args = []
        binds = []

        # Identify all host paths that need to be bound in
        for arg in args:
            # If this is a string, but appears to be a path, convert it
            if isinstance(arg, str) and (arg.startswith('/') or arg.startswith('./') or arg.startswith('../')):
                arg = Path.cwd() / arg
            # For path arguments convert to str...
            if isinstance(arg, Path):
                if host_okay:
                    # ...and conditionally try binding host paths to container
<<<<<<< HEAD
                    try:
                        c_path = context.map_to_container(arg.absolute().resolve())
                        binds.append((arg, c_path))
                        arg = c_path
=======
                    # try our best with paths that look like directories or files
                    arg = arg.absolute().resolve()
                    if arg.suffix:
                        h_path, h_name = arg.parent, arg.name
                    else:
                        h_path, h_name = arg, ''
                    try:
                        c_path = context.map_to_container(h_path)
                        binds.append((h_path, c_path))
                        arg = c_path / h_name
>>>>>>> b18a3b05
                    except ContextHostPathError:
                        logging.debug(f"Assuming '{arg}' is a container-relative path")
                mapped_args.append(arg.as_posix())
            # Otherwise, just pass through the argument
            else:
                mapped_args.append(arg)

        for h_path, c_path in binds:
<<<<<<< HEAD
            h_path = h_path.absolute()
=======
>>>>>>> b18a3b05
            self.bind(h_path, c_path, False)

        return mapped_args
    

    def set_env(self, key : str, value : str) -> None:
        """
        Set an environment variable within the container.

        :param key:     Environment variable name
        :param value:   Value of the environment variable
        """
        self.__environment[str(key)] = str(value)

    def append_env_path(self, key : str, value : str) -> None:
        """
        Append to a path variable within the environment

        :param key:     Environment variable name
        :param value:   Section to append
        """
        if key in self.__environment:
            self.__environment[key] += f":{value.strip()}"
        else:
            self.__environment[key] = str(value).strip()

    def prepend_env_path(self, key : str, value : str) -> None:
        """
        Prepend to a path variable within the environment

        :param key:     Environment variable name
        :param value:   Section to prepend
        """
        if key in self.__environment:
            self.__environment[key] = f"{value.strip()}:{self.__environment[key]}"
        else:
            self.__environment[key] = str(value).strip()

    def has_env(self, key : str) -> bool:
        """
        Check if an environment variable has been set for the container.

        :param key: Environment variable name
        :returns:   True if set, False otherwise
        """
        return key in self.__environment

    def get_env(self, key : str) -> Union[str, None]:
        """
        Get the value of an environment variable within the container.

        :param key: Environment variable name
        :returns:   Value of the environment variable or None if not found
        """
        return self.__environment.get(key, None)

    def overlay_env(self, env : Dict[str, str], strict : bool = False) -> None:
        """
        Overlay a set of environment variables onto the current set, if strict
        is set then any collision with an existing key will be flagged.

        :param env:     Environment variables to overlay
        :param strict:  Whether to raise an error if key already exists
        """
        for key, value in env.items():
            if strict and key in self.__environment and self.__environment[key] != value:
                raise ContainerError(
                    f"Clash for key '{key}' between existing environment value "
                    f"'{self.__environment[key]}' and new value '{value}'"
                )
            self.__environment[key] = value

    def launch(self,
               *command    : str,
               workdir     : Optional[Path]                     = None,
               interactive : bool                               = False,
               display     : bool                               = False,
               show_detach : bool                               = True,
               clear       : bool                               = False,
               env         : Optional[dict[str, str]]           = None,
               path        : Optional[Mapping[str, list[Path]]] = None,
               stdout      : Optional[TextIO]                   = None,
               stderr      : Optional[TextIO]                   = None) -> int:
        """
        Launch a task within the container either interactively (STDIN and STDOUT
        streamed from/to the console) or non-interactively (STDOUT is captured).
        Blocks until command execution completes.

        :param *command:    The command to execute
        :param workdir:     Working directory (defaults to /)
        :param interactive: Whether to interactively forward STDIN and STDOUT
        :param display:     Expose the host's DISPLAY variable to the container
        :param show_detach: Whether to show the detach key message
        :param clear:       Whether to clear the screen after the command completes
        :param env:         Additional environment variables
        :param path:        Additional path variables to extend
        :param stdout:      Replacement file to send stdout to
        :param stderr:      Replacement file to send stderr to
        :returns:           Exit code of the executed process
        """
        # Check for a command
        if not command:
            raise ContainerError("No command provided to execute")
        stdout = stdout or sys.stdout
        stderr = stderr or sys.stderr
        # Disable interactive if not a terminal
        # Note we check stdout rather than stdin because when piping out to
        # a file, stdin still reports as tty, but stdout does not.
        interactive &= stdout and stdout.isatty()
        # Pickup default working directory if not set
        workdir = workdir or self.workdir
        # Make sure the local bind paths exist
        mounts = []
        for bind in self.__binds:
            if not bind.host_path.exists():
                bind.host_path.mkdir(parents=True)
            mounts.append(bind.as_configuration())
        # Merge baseline environment with provided environment
        env = {**self.__environment, **(env or {})}
        # Merge path variables into the environment
        for key, extension in (path or {}).items():
            existing = env.get(key, "")
            if len(existing) > 0:
                existing += ":"
            env[key] = existing + ":".join(map(str, extension))
        # Setup $DISPLAY
        if display:
            xauth_h_path = Path(os.environ.get("XAUTHORITY", "~/.Xauthority")).expanduser()
            xauth_c_path = Path("/root/.Xauthority")
            if xauth_h_path.exists():
                logging.debug(f"Binding XAuthority from {xauth_h_path} to {xauth_c_path}")
                bind_xauth = ContainerBind(xauth_h_path, xauth_c_path, False)
                mounts.append(bind_xauth.as_configuration())
            if not Runtime.is_macos() and (x11_path := Path("/tmp/.X11-unix")).exists():
                logging.debug("Binding /tmp/.X11-unix into container and setting DISPLAY to :0")
                env["DISPLAY"] = ":0"
                bind_x11_unix = ContainerBind(x11_path, x11_path, False)
                mounts.append(bind_x11_unix.as_configuration())
            else:
                env["DISPLAY"] = f"{Runtime.get_host_address()}:0"
                logging.debug(f"Setting DISPLAY to {env['DISPLAY']}")
        # Expose terminal dimensions
        tsize = shutil.get_terminal_size()
        logging.debug(f"Setting terminal to {tsize.columns}x{tsize.lines}")
        env["LINES"]   = str(tsize.lines)
        env["COLUMNS"] = str(tsize.columns)
        env["TERM"]    = "xterm-256color"
        # Set TMP and TMPDIR environment variables
        env["TMP"]    = "/tmp"
        env["TMPDIR"] = "/tmp"
        # Get access to container within a context manager
        with Runtime.get_client() as client,tempfile.TemporaryDirectory(prefix=self.id) as tmpdir:
            # Provide mounts for '/tmp' and other paths (using a
            # tmpfs mount implicitly adds 'noexec' preventing binaries executing)
            for implicit_path in ["/tmp", "/root", "/var/log", "/var/cache"]:
                bind = ContainerBind(
                    host_path=Path(tmpdir + implicit_path),
                    container_path=Path(implicit_path),
                    readonly=False
                )
                bind.host_path.mkdir(parents=True)
                mounts.append(bind.as_configuration())
            # Create a thread-safe event to mark when container finishes
            e_done = Event()
            # Start a forwarding host
            t_host, host_port = forwarding_host(e_done)
            env["BLOCKWORK_FWD"] = f"{Runtime.get_host_address()}:{host_port}"
            # Create the container
            logging.debug(f"Creating container '{self.__id}' with image '{self.image}'")
            container = client.containers.create(
                # Give the container an identifiable name
                name       =self.__id,
                # Set the image the container should launch
                image      =self.image,
                # Set the initial command
                command    =command,
                # Set the initial working directory
                working_dir=workdir.as_posix(),
                # Launch as detached so that a container handle is returned
                detach     =True,
                # Attach a TTY to the process running in the container
                tty        =interactive,
                # Hold STDIN open even when nothing is attached
                stdin_open =interactive,
                # Mark the root filesystem as readonly
                read_only  =True,
                # Setup environment variables
                environment=env,
                # Setup folders to bind in
                mounts     =mounts,
                # Shared network with host
                network    ="host",
                # Set the UID based on the platform's behaviour
                user       =Runtime.get_uid(),
                # Customise the hostname
                hostname   =self.hostname,
            )
            # Register tidy-up mechanism in case of unexpected exit
            def _make_tidy_up(container):
                def _tidy_up():
                    container.remove(force=True)
                return _tidy_up
            tidy_up = _make_tidy_up(container)
            atexit.register(tidy_up)
            # Open a socket onto the container
            socket = container.attach_socket(params={ "stdin"     : True,
                                                      "stdout"    : True,
                                                      "stderr"    : True,
                                                      "logs"      : True,
                                                      "detachKeys": "ctrl-p",
                                                      "stream"    : True })
            # Start the job
            container.start()
            # If interactive, open a shell
            if interactive:
                # Log the keys to detach
                if show_detach:
                    print(">>> Use CTRL+P to detach from container <<<")
                # Start monitoring for STDIN and STDOUT
                t_write = write_stream(socket, e_done)
                t_read  = read_stream(socket, stdout, e_done)
                e_done.wait()
                t_read.join()
                t_write.join()
                # Clear the screen
                if clear:
                    os.system("cls || clear")
            # Otherwise, track the task
            else:
                for (stream, b_line) in socket_utils.frames_iter(socket, tty=False):
                    line = b_line.decode("utf-8")
                    if stream == socket_utils.STDOUT:
                        stdout.write(line)
                    elif stream == socket_utils.STDERR:
                        stderr.write(line)
                    else:
                        raise RuntimeError(f"Unexpected stream `{stream}` for line `{line}`")
                stdout.flush()
                stderr.flush()
            # Get the result (carries the status code)
            # NOTE: Podman sometimes drops the connection during 'wait()' leading
            #       to a connection aborted error, so retry the operation until
            #       it succeeds or reaching 10 failed attempts
            for _ in range(10):
                try:
                    result = container.wait()
                    break
                except requests.exceptions.ConnectionError:
                    time.sleep(0.1)
                    continue
            else:
                raise Exception("Failed to retrieve container result after 10 attempts")
            # Ensure the host thread has exited
            e_done.set()
            t_host.join()
            # Tidy up
            atexit.unregister(tidy_up)
            container.remove(force=True)
            container = None
        # Extract the status code (assume error if not set)
        return result.get("StatusCode", 1)

    def shell(self,
              command     : Tuple[str]     = ("/bin/bash", ),
              workdir     : Optional[Path] = None,
              show_detach : bool           = False) -> int:
        """
        Open an interactive shell in the container. This is similar to launch,
        but always enables and interactive shell and forwards the X11 display.

        :param command:     Command to execute (defaults to /bin/bash)
        :param workdir:     Working directory (defaults to /)
        :param show_detach: Whether to show the detach key message
        :returns:           Exit code from the executed process
        """
        return self.launch(*command,
                           workdir=workdir,
                           interactive=True,
                           display=True,
                           show_detach=show_detach)<|MERGE_RESOLUTION|>--- conflicted
+++ resolved
@@ -181,12 +181,6 @@
             if isinstance(arg, Path):
                 if host_okay:
                     # ...and conditionally try binding host paths to container
-<<<<<<< HEAD
-                    try:
-                        c_path = context.map_to_container(arg.absolute().resolve())
-                        binds.append((arg, c_path))
-                        arg = c_path
-=======
                     # try our best with paths that look like directories or files
                     arg = arg.absolute().resolve()
                     if arg.suffix:
@@ -197,7 +191,6 @@
                         c_path = context.map_to_container(h_path)
                         binds.append((h_path, c_path))
                         arg = c_path / h_name
->>>>>>> b18a3b05
                     except ContextHostPathError:
                         logging.debug(f"Assuming '{arg}' is a container-relative path")
                 mapped_args.append(arg.as_posix())
@@ -206,10 +199,6 @@
                 mapped_args.append(arg)
 
         for h_path, c_path in binds:
-<<<<<<< HEAD
-            h_path = h_path.absolute()
-=======
->>>>>>> b18a3b05
             self.bind(h_path, c_path, False)
 
         return mapped_args
